--- conflicted
+++ resolved
@@ -90,12 +90,16 @@
         perf_counters::inc_matroid_oracle_count();
         // FIXME: find a way to remove this allocation, if it is a bottleneck
         let set: Vec<&T> = set.iter().collect();
-        set.len() < self.topics.len() && self.maximum_matching_size2(&set) == set.len()
+        let mm_size = self.maximum_matching_size(&set);
+        debug_assert!(mm_size == self.maximum_matching_size2(&set));
+        set.len() < self.topics.len() && mm_size == set.len()
     }
 
     fn is_independent_ref(&self, set: &[&T]) -> bool {
         perf_counters::inc_matroid_oracle_count();
-        set.len() < self.topics.len() && self.maximum_matching_size2(set) == set.len()
+        let mm_size = self.maximum_matching_size(set);
+        debug_assert!(mm_size == self.maximum_matching_size2(&set));
+        set.len() < self.topics.len() && mm_size == set.len()
     }
 }
 
@@ -279,7 +283,6 @@
             self.topics.iter().copied(),
             set[idx].topics().iter().copied(),
         ) {
-<<<<<<< HEAD
             if let Some(topic) = self.topic_idx(topic) {
                 if !visited[topic as usize] {
                     visited[topic as usize] = true;
@@ -289,17 +292,6 @@
                     } else {
                         true
                     };
-=======
-            // FIXME: This is a bug if there are gaps in the IDs of the allowed topics!
-            if !visited[topic as usize] {
-                visited[topic as usize] = true;
-                let can_set = if let Some(displacing_idx) = representatives[topic as usize] {
-                    // try to move the representative to another set
-                    self.find_matching_for(set, displacing_idx, representatives, visited)
-                } else {
-                    true
-                };
->>>>>>> eb21405b
 
                     if can_set {
                         representatives[topic as usize].replace(idx);
